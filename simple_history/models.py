from __future__ import unicode_literals

import copy
from django.db import models
<<<<<<< HEAD
from django.db.models.fields.related import RelatedField
=======
>>>>>>> 63f5e162
from django.conf import settings
from django.contrib import admin
from django.utils import importlib
from .manager import HistoryDescriptor

try:
    from django.utils.encoding import python_2_unicode_compatible
except ImportError:  # django 1.3 compatibility
    import sys

    # copy of django function without use of six
    def python_2_unicode_compatible(klass):
        """
        A decorator that defines __unicode__ and __str__ methods under Python 2.
        Under Python 3 it does nothing.

        To support Python 2 and 3 with a single code base, define a __str__ method
        returning text and apply this decorator to the class.
        """
        if sys.version_info[0] != 3:
            klass.__unicode__ = klass.__str__
            klass.__str__ = lambda self: self.__unicode__().encode('utf-8')
        return klass


registered_models = {}


class HistoricalRecords(object):
    def contribute_to_class(self, cls, name):
        self.manager_name = name
        self.module = cls.__module__
        models.signals.class_prepared.connect(self.finalize, sender=cls)

        def save_without_historical_record(self, *args, **kwargs):
            """Caution! Make sure you know what you're doing before you use this method."""
            self.skip_history_when_saving = True
            try:
                ret = self.save(*args, **kwargs)
            finally:
                del self.skip_history_when_saving
            return ret
        setattr(cls, 'save_without_historical_record', save_without_historical_record)

    def finalize(self, sender, **kwargs):
        history_model = self.create_history_model(sender)
        module = importlib.import_module(self.module)
        setattr(module, history_model.__name__, history_model)

        # The HistoricalRecords object will be discarded,
        # so the signal handlers can't use weak references.
        models.signals.post_save.connect(self.post_save, sender=sender,
                                         weak=False)
        models.signals.post_delete.connect(self.post_delete, sender=sender,
                                           weak=False)

        descriptor = HistoryDescriptor(history_model)
        setattr(sender, self.manager_name, descriptor)
        sender._meta.simple_history_manager_attribute = self.manager_name

    def create_history_model(self, model):
        """
        Creates a historical model to associate with the model provided.
        """
        attrs = {'__module__': self.module}

        app_module = '%s.models' % model._meta.app_label
        if model.__module__ != self.module:
            # registered under different app
            attrs['__module__'] = self.module
        elif app_module != self.module:
            # has meta options with app_label
            app = models.get_app(model._meta.app_label)
            attrs['__module__'] = app.__name__ # full dotted name

        fields = self.copy_fields(model)
        attrs.update(fields)
        attrs.update(self.get_extra_fields(model, fields))
        # type in python2 wants str as a first argument
        attrs.update(Meta=type(str('Meta'), (), self.get_meta_options(model)))
        name = 'Historical%s' % model._meta.object_name
        registered_models[model._meta.db_table] = model
        return python_2_unicode_compatible(type(str(name), (models.Model,), attrs))

    def copy_fields(self, model):
        """
        Creates copies of the model's original fields, returning
        a dictionary mapping field name to copied field object.
        """
        fields = {}

        def customize_field(field):
            field.name = field.attname
            if isinstance(field, models.AutoField):
                # The historical model gets its own AutoField, so any
                # existing one must be replaced with an IntegerField.
                field.__class__ = models.IntegerField
            elif isinstance(field, models.FileField):
                # Don't copy file, just path.
                field.__class__ = models.TextField

            # The historical instance should not change creation/modification timestamps.
            field.auto_now = False
            field.auto_now_add = False

            if field.primary_key or field.unique:
                # Unique fields can no longer be guaranteed unique,
                # but they should still be indexed for faster lookups.
                field.primary_key = False
                field._unique = False
                field.db_index = True
                field.serialize = True

        for field in model._meta.fields:
            field = copy.copy(field)

            if isinstance(field, models.ForeignKey):
                class CustomKey(type(field)):
                    def get_attname(self):
                        return self.name
                    def do_related_class(self, other, cls):
                        # this hooks into contribute_to_class() and this is
                        # called specifically after the class_prepared signal
                        self.set_attributes_from_rel()
                        pk_field = copy.copy(self.rel.to._meta.pk)
                        pk_field.name = self.name
                        pk_field.attname = self.attname
                        customize_field(pk_field)
                        # HACK: replace the field in the model
                        fields = cls._meta.fields
                        fields.insert(fields.index(self), pk_field)
                        fields.remove(self)
                    def contribute_to_class(self, cls, name):
                        # HACK: remove annoying descriptor (don't super())
                        RelatedField.contribute_to_class(self, cls, name)
                        if isinstance(self.rel.to, basestring):
                            target = self.rel.to
                        else:
                            target = self.rel.to._meta.db_table
                        cls._meta.duplicate_targets[self.column] = (target, "o2m")
                # Don't allow reverse relations.
                # ForeignKey knows best what datatype to use for the column
                # we'll used that as soon as it's finalized by copying rel.to
                field.__class__ = CustomKey
                field.rel.related_name = '+'
                field.null = True
                field.blank = True

            customize_field(field)
            fields[field.name] = field

        return fields

    def get_extra_fields(self, model, fields):
        """
        Returns a dictionary of fields that will be added to the historical
        record model, in addition to the ones returned by copy_fields below.
        """
        @models.permalink
        def revert_url(self):
            opts = model._meta
            return ('%s:%s_%s_simple_history' %
                    (admin.site.name, opts.app_label, opts.module_name),
                    [getattr(self, opts.pk.attname), self.history_id])
        def get_instance(self):
            return model(**dict([(k, getattr(self, k)) for k in fields]))

        return {
            'history_id': models.AutoField(primary_key=True),
            'history_date': models.DateTimeField(auto_now_add=True),
            'history_user': models.ForeignKey(getattr(settings, 'AUTH_USER_MODEL', 'auth.User'), null=True),
            'history_type': models.CharField(max_length=1, choices=(
                ('+', 'Created'),
                ('~', 'Changed'),
                ('-', 'Deleted'),
            )),
            'history_object': HistoricalObjectDescriptor(model),
            'instance': property(get_instance),
            'revert_url': revert_url,
            '__str__': lambda self: '%s as of %s' % (self.history_object,
                                                     self.history_date)
        }

    def get_meta_options(self, model):
        """
        Returns a dictionary of fields that will be added to
        the Meta inner class of the historical record model.
        """
        return {
            'ordering': ('-history_date', '-history_id'),
        }

    def post_save(self, instance, created, **kwargs):
        if not created and hasattr(instance, 'skip_history_when_saving'):
            return
        if not kwargs.get('raw', False):
            self.create_historical_record(instance, created and '+' or '~')

    def post_delete(self, instance, **kwargs):
        self.create_historical_record(instance, '-')

    def create_historical_record(self, instance, type):
        history_user = getattr(instance, '_history_user', None)
        manager = getattr(instance, self.manager_name)
        attrs = {}
        for field in instance._meta.fields:
            attrs[field.attname] = getattr(instance, field.attname)
        manager.create(history_type=type, history_user=history_user, **attrs)


class HistoricalObjectDescriptor(object):
    def __init__(self, model):
        self.model = model

    def __get__(self, instance, owner):
        values = (getattr(instance, f.attname) for f in self.model._meta.fields)
        return self.model(*values)<|MERGE_RESOLUTION|>--- conflicted
+++ resolved
@@ -2,10 +2,7 @@
 
 import copy
 from django.db import models
-<<<<<<< HEAD
 from django.db.models.fields.related import RelatedField
-=======
->>>>>>> 63f5e162
 from django.conf import settings
 from django.contrib import admin
 from django.utils import importlib
