--- conflicted
+++ resolved
@@ -15,13 +15,8 @@
     from django.contrib.auth.models import User
 
 from .models import (Poll, Choice, Restaurant, Person, FileModel, Document,
-<<<<<<< HEAD
-                     Book, Library, State, SelfFK)
+                     Book, Library, State, SelfFK, Temperature, WaterLevel)
 from .models import ExternalModel1, ExternalModel3, UnicodeVerboseName
-=======
-                     Book, Library, State, SelfFK, Temperature, WaterLevel)
-from .models import ExternalModel1, ExternalModel3
->>>>>>> 38a7e81a
 from simple_history import register
 from simple_history.tests.external.models import ExternalModel2, ExternalModel4
 
