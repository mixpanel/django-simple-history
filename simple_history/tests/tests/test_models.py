--- conflicted
+++ resolved
@@ -1055,7 +1055,6 @@
         self.assertEqual(instance.place, new_place)
 
 
-<<<<<<< HEAD
 def add_static_history_ip_address(sender, **kwargs):
     history_instance = kwargs['history_instance']
     history_instance.ip_address = '192.168.0.1'
@@ -1129,7 +1128,8 @@
 
         poll_history = polls[0].history.first()
         self.assertEqual('127.0.0.1', poll_history.ip_address)
-=======
+
+        
 class WarningOnAbstractModelWithInheritFalseTest(TestCase):
     def test_warning_on_abstract_model_with_inherit_false(self):
 
@@ -1146,5 +1146,4 @@
             self.assertEqual(str(w[0].message),
                              'HistoricalRecords added to abstract model '
                              '(AbstractModelWithInheritFalse) without '
-                             'inherit=True')
->>>>>>> a6fddd67
+                             'inherit=True')