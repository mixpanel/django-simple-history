--- conflicted
+++ resolved
@@ -14,11 +14,7 @@
         language_version: python3.8
 
   - repo: https://github.com/pycqa/flake8
-<<<<<<< HEAD
-    rev: 5.0.3
-=======
     rev: 5.0.4
->>>>>>> 2e26a46e
     hooks:
       - id: flake8
         args:
